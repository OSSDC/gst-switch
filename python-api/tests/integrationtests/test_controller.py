"""
Integration Tests for the dbus Controller
"""

from __future__ import absolute_import, print_function, unicode_literals

import sys
import os
import pytest
sys.path.insert(0, os.path.abspath(os.path.join(__file__, "../../../")))

from gstswitch.server import Server
from gstswitch.helpers import TestSources, PreviewSinks
from gstswitch.controller import Controller
import time
import datetime

from integrationtests.compare import CompareVideo

import subprocess

# PATH = os.getenv("HOME") + '/gst/stage/bin/'
PATH = '../tools/'


class TestEstablishConnection(object):

    """Test establish_connection method"""
    NUM = 1
    # fails above 3

    def establish_connection(self):
        """Create Controller object and call establish_connection"""
        controller = Controller()
        controller.establish_connection()
        # print(controller.connection)
        assert controller.connection is not None

    def test_establish(self):
        """Test for establish_connection"""
        serv = Server(path=PATH, video_format="debug")
        try:
            serv.run()
            for i in range(self.NUM):
                print(i)
                self.establish_connection()
            serv.terminate(1)
        finally:
            if serv.proc:
                poll = serv.proc.poll()
                print(self.__class__)
                if poll == -11:
                    print("SEGMENTATION FAULT OCCURRED")
                print("ERROR CODE - {0}".format(poll))
                serv.terminate(1)
                log = open('server.log')
                print(log.read())


class TestGetComposePort(object):

    """Test get_compose_port method"""
    NUM = 1
    FACTOR = 1

    def get_compose_port(self):
        """Create Controller and call get_compose_port method"""
        res = []
        controller = Controller()
        controller.establish_connection()
        for _ in range(self.NUM * self.FACTOR):
            res.append(controller.get_compose_port())
        return res

    def test_compose_ports(self):
        """Test get_compose_port"""
        res = []
        expected_result = []
        for i in range(self.NUM):
            video_port = (i + 7) * 1000
            expected_result.append([video_port + 1] * self.NUM * self.FACTOR)
            serv = Server(path=PATH, video_port=video_port)
            try:
                serv.run()
                sources = TestSources(video_port=video_port)
                sources.new_test_video()
                sources.new_test_video()

                res.append(self.get_compose_port())
                sources.terminate_video()
                serv.terminate(1)
            finally:
                if serv.proc:
                    poll = serv.proc.poll()
                    print(self.__class__)
                    if poll == -11:
                        print("SEGMENTATION FAULT OCCURRED")
                    print("ERROR CODE - {0}".format(poll))
                    serv.terminate(1)
                    log = open('server.log')
                    print(log.read())

        set_expected = [tuple(i) for i in expected_result]
        set_res = [tuple(i) for i in res]
        assert set(set_expected) == set(set_res)


class TestGetEncodePort(object):

    """Test get_encode_port method"""
    NUM = 1
    FACTOR = 1

    def get_encode_port(self):
        """Create a Controller object and call get_encode_port method"""
        res = []
        controller = Controller()
        controller.establish_connection()
        for _ in range(self.NUM * self.FACTOR):
            res.append(controller.get_encode_port())
        return res

    def test_encode_ports(self):
        """Test get_encode_port"""
        res = []
        expected_result = []
        for i in range(self.NUM):
            video_port = (i + 8) * 1000
            expected_result.append([video_port + 2] * self.NUM * self.FACTOR)
            serv = Server(path=PATH, video_port=video_port)
            try:
                serv.run()
                sources = TestSources(video_port=video_port)
                sources.new_test_video()
                sources.new_test_video()

                res.append(self.get_encode_port())
                sources.terminate_video()
                serv.terminate(1)
            finally:
                if serv.proc:
                    poll = serv.proc.poll()
                    print(self.__class__)
                    if poll == -11:
                        print("SEGMENTATION FAULT OCCURRED")
                    print("ERROR CODE - {0}".format(poll))
                    serv.terminate(1)
                    log = open('server.log')
                    print(log.read())

        set_expected = [tuple(i) for i in expected_result]
        set_res = [tuple(i) for i in res]
        assert set(set_expected) == set(set_res)


class TestGetAudioPort(object):

    """Test get_audio_port method"""
    NUM = 1
    FACTOR = 1

    def get_audio_port(self):
        """Create Controller object and call get_audio_port method"""
        res = []
        controller = Controller()
        controller.establish_connection()
        for _ in range(self.NUM * self.FACTOR):
            res.append(controller.get_audio_port())
        return res

    def test_audio_ports(self):
        """Test get_audio_port"""
        res = []
        expected_result = []
        for i in range(1, self.NUM + 1):
            audio_port = (i + 10) * 1000
            expected_result.append([3003] * self.NUM * self.FACTOR)
            serv = Server(path=PATH, video_port=3000, audio_port=audio_port)
            try:
                serv.run()
                sources = TestSources(video_port=3000, audio_port=audio_port)
                sources.new_test_audio()

                res.append(self.get_audio_port())

                sources.terminate_audio()
                serv.terminate(1)

            finally:
                if serv.proc:
                    poll = serv.proc.poll()
                    print(self.__class__)
                    if poll == -11:
                        print("SEGMENTATION FAULT OCCURRED")
                    print("ERROR CODE - {0}".format(poll))
                    serv.terminate(1)
                    log = open('server.log')
                    print(log.read())
        # print(res)
        # print(expected_result)
        set_expected = [tuple(i) for i in expected_result]
        set_res = [tuple(i) for i in res]
        assert set(set_expected) == set(set_res)


class TestGetPreviewPorts(object):

    """Test get_preview_ports method"""
    NUM = 1
    FACTOR = 1

    def get_preview_ports(self):
        """Create Controller object and call get_preview_ports method"""
        res = []
        controller = Controller()
        controller.establish_connection()
        for _ in range(self.NUM * self.FACTOR):
            res.append(controller.get_preview_ports())
        return res

    def test_get_preview_ports(self):
        """Test get_preview_ports"""

        for _ in range(self.NUM):
            serv = Server(path=PATH, video_format="debug")
            try:
                serv.run()
                sources = TestSources(video_port=3000, audio_port=4000)
                for _ in range(self.NUM):
                    sources.new_test_audio()
                    sources.new_test_video()
                expected_result = map(
                    tuple,
                    [[x for x in range(3003, 3004 + self.NUM)]]
                    * self.NUM * self.FACTOR)
                res = map(tuple, self.get_preview_ports())
                print('\n', res, '\n')
                print(expected_result)
                assert set(expected_result) == set(res)
                sources.terminate_video()
                sources.terminate_audio()
                serv.terminate(1)
            finally:
                if serv.proc:
                    poll = serv.proc.poll()
                    print(self.__class__)
                    if poll == -11:
                        print("SEGMENTATION FAULT OCCURRED")
                    print("ERROR CODE - {0}".format(poll))
                    serv.terminate(1)
                    log = open('server.log')
                    print(log.read())


class VideoFileSink(object):

    """Sink the video to a file
    """

    def __init__(self, port, filename):
        cmd = "gst-launch-1.0 tcpclientsrc port={0} ! gdpdepay !  jpegenc \
        ! avimux ! filesink location={1}".format(port, filename)
        with open(os.devnull, 'w') as tempf:
            self.proc = subprocess.Popen(
                cmd.split(),
                stdout=tempf,
                stderr=tempf,
                bufsize=-1,
                shell=False)

    def terminate(self):
        """Terminate sinking"""
        self.proc.terminate()


class TestSetCompositeMode(object):

    """Test set_composite_mode method"""
    NUM = 1
    FACTOR = 1

    def set_composite_mode(self, mode, generate_frames=False):
        """Create Controller object and call set_composite_mode method"""
        for _ in range(self.NUM):

            serv = Server(path=PATH, video_format="debug")
            try:
                serv.run()

                preview = PreviewSinks()
                preview.run()

                out_file = 'output-{0}.data'.format(mode)
                video_sink = VideoFileSink(serv.video_port + 1, out_file)

                sources = TestSources(video_port=3000)
                sources.new_test_video(pattern=4)
                sources.new_test_video(pattern=5)

                time.sleep(3)
                # expected_result = [mode != 3] * self.FACTOR
                # print(mode, expected_result)
                controller = Controller()
                res = controller.set_composite_mode(mode)
                print(res)
                time.sleep(3)
                video_sink.terminate()
                preview.terminate()
                sources.terminate_video()
                serv.terminate(1)
                if not generate_frames:
                    controller = Controller()
                    if mode == Controller.COMPOSITE_DUAL_EQUAL:
                        assert res is False
                    else:
                        assert res is True
                    assert self.verify_output(mode, out_file) is True
                # assert expected_result == res

            finally:
                if serv.proc:
                    poll = serv.proc.poll()
                    print(self.__class__)
                    if poll == -11:
                        print("SEGMENTATION FAULT OCCURRED")
                    print("ERROR CODE - {0}".format(poll))
                    serv.terminate(1)
                    log = open('server.log')
                    print(log.read())

    def verify_output(self, mode, video):
        """Verify if the output is correct by comparing key frames"""
        test = 'composite_mode_{0}'.format(mode)
        cmpr = CompareVideo(test, video)
        res1, res2 = cmpr.compare()
<<<<<<< HEAD
        print("RESULTS", res1, res2)
        folder = cmpr.test_frame_dir
        cmd = "./imgurbash.sh {0}/*.*".format(folder)
        print(cmd)
        proc = subprocess.Popen(
            cmd,
            bufsize=-1,
            shell=True)
        print(proc.wait())
=======
        print "RESULTS", res1, res2

        # In the CI environment, upload to imgur the results.
        if os.environ.get('CI', "False") == "true":
            folder = cmpr.test_frame_dir
            cmd = "./imgurbash.sh {0}/*.*".format(folder)
            print cmd
            proc = subprocess.Popen(
                cmd,
                bufsize=-1,
                shell=True)
            print proc.wait()

>>>>>>> d9ce0acd
        # Experimental Value
        if res1 <= 0.04 and res2 <= 0.04:
            return True
        return False

    def test_set_composite_mode_none(self):
        """Test set_composite_mode"""
        self.set_composite_mode(Controller.COMPOSITE_NONE)

    def test_set_composite_mode_pip(self):
        """Test set_composite_mode"""
        self.set_composite_mode(Controller.COMPOSITE_PIP)

    def test_set_composite_mode_preview(self):
        """Test set_composite_mode"""
        self.set_composite_mode(Controller.COMPOSITE_DUAL_PREVIEW)

    def test_set_composite_mode_equal(self):
        """Test set_composite_mode"""
        self.set_composite_mode(Controller.COMPOSITE_DUAL_EQUAL)


class TestNewRecord(object):

    """Test new_record method"""
    NUM = 1
    FACTOR = 1

    def new_record(self):
        """Create a Controller object and call new_record method"""
        res = []
        controller = Controller()
        for _ in range(self.NUM * self.FACTOR):
            res.append(controller.new_record())
        return res

    def test_new_record(self):
        """Test new_record"""
        for _ in range(self.NUM):
            serv = Server(path=PATH, record_file="test-%Y.data",
                          video_format="debug")
            try:
                serv.run()

                sources = TestSources(video_port=3000)
                sources.new_test_video()
                sources.new_test_video()

                curr_time = datetime.datetime.now()
                time_str = curr_time.strftime('%Y')
                test_filename = "test-{0}.data".format(time_str)

                res = self.new_record()
                print(res)
                sources.terminate_video()
                serv.terminate(1)
                assert os.path.exists(test_filename) is True
            finally:
                if serv.proc:
                    poll = serv.proc.poll()
                    print(self.__class__)
                    if poll == -11:
                        print("SEGMENTATION FAULT OCCURRED")
                    print("ERROR CODE - {0}".format(poll))
                    serv.terminate(1)
                    log = open('server.log')
                    print(log.read())


class TestAdjustPIP(object):

    """Test adjust_pip method"""
    NUM = 1
    FACTOR = 1

    def adjust_pip(self,
                   xpos,
                   ypos,
                   width,
                   heigth,
                   index,
                   generate_frames=False):
        """Create Controller object and call adjust_pip"""
        for _ in range(self.NUM):
            serv = Server(path=PATH, video_format="debug")
            try:
                serv.run()
                sources = TestSources(video_port=3000)
                preview = PreviewSinks()
                preview.run()
                out_file = "output-{0}.data".format(index)
                video_sink = VideoFileSink(3001, out_file)
                sources.new_test_video(pattern=4)
                sources.new_test_video(pattern=5)
                controller = Controller()
                controller.set_composite_mode(Controller.COMPOSITE_PIP)
                time.sleep(3)
                res = controller.adjust_pip(xpos, ypos, width, heigth)
                time.sleep(3)
                sources.terminate_video()
                preview.terminate()
                video_sink.terminate()
                serv.terminate(1)
                if not generate_frames:
                    assert res is not None
                    assert self.verify_output(index, out_file) is True

            finally:
                if serv.proc:
                    poll = serv.proc.poll()
                    print(self.__class__)
                    if poll == -11:
                        print("SEGMENTATION FAULT OCCURRED")
                    print("ERROR CODE - {0}".format(poll))
                    serv.terminate(1)
                    log = open('server.log')
                    print(log.read())

    def verify_output(self, index, video):
        """Verify if the output is correct by comparing key frames"""
        test = 'adjust_pip_{0}'.format(index)
        cmpr = CompareVideo(test, video)
        res1, res2 = cmpr.compare()
        print("RESULTS", res1, res2)
        #   Experimental Value
        if res1 <= 0.04 and res2 <= 0.04:
            return True
        return False

    @pytest.mark.xfail
    def test_adjust_pip(self):
        """Test adjust_pip"""
        dic = [
            [50, 75, 0, 0],
        ]
        for i in range(4, 5):
            self.adjust_pip(
                dic[i - 4][0],
                dic[i - 4][1],
                dic[i - 4][2],
                dic[i - 4][3],
                i)


class TestSwitch(object):

    """Test switch method"""

    NUM = 1

    def switch(self, channel, port, index):
        """Create Controller object and call switch method"""
        for _ in range(self.NUM):
            serv = Server(path=PATH, video_format="debug")
            try:
                serv.run()

                sources = TestSources(3000)
                sources.new_test_video(pattern=4)
                sources.new_test_video(pattern=5)
                preview = PreviewSinks(3001)
                preview.run()
                out_file = "output-{0}.data".format(index)
                video_sink = VideoFileSink(3001, out_file)
                time.sleep(3)
                controller = Controller()
                res = controller.switch(channel, port)
                print(res)
                time.sleep(3)
                video_sink.terminate()
                sources.terminate_video()
                preview.terminate()
                serv.terminate(1)

            finally:
                if serv.proc:
                    poll = serv.proc.poll()
                    print(self.__class__)
                    if poll == -11:
                        print("SEGMENTATION FAULT OCCURRED")
                    print("ERROR CODE - {0}".format(poll))
                    serv.terminate(1)
                    log = open('server.log')
                    print(log.read())

    def test_switch(self):
        """Test switch"""
        dic = [
            [Controller.VIDEO_CHANNEL_A, 3004]
        ]
        start = 5
        for i in range(start, 6):
            self.switch(dic[i - start][0], dic[i - start][1], i)


class TestClickVideo(object):

    """Test click_video method"""
    NUM = 1
    FACTOR = 1

    def click_video(self,
                    xpos,
                    ypos,
                    width,
                    heigth,
                    index,
                    generate_frames=False):
        """Create Controller object and call click_video method"""
        for _ in range(self.NUM):
            serv = Server(path=PATH, video_format="debug")
            try:
                serv.run()
                sources = TestSources(video_port=3000)
                preview = PreviewSinks()
                preview.run()
                out_file = "output-{0}.data".format(index)
                video_sink = VideoFileSink(3001, out_file)
                sources.new_test_video(pattern=4)
                sources.new_test_video(pattern=5)
                controller = Controller()
                time.sleep(1)
                res = controller.click_video(xpos, ypos, width, heigth)
                print(res)
                time.sleep(1)
                sources.terminate_video()
                preview.terminate()
                video_sink.terminate()
                serv.terminate(1)
                if not generate_frames:
                    assert res is not None
                    assert self.verify_output(index, out_file) is True

            finally:
                if serv.proc:
                    poll = serv.proc.poll()
                    print(self.__class__)
                    if poll == -11:
                        print("SEGMENTATION FAULT OCCURRED")
                    print("ERROR CODE - {0}".format(poll))
                    serv.terminate(1)
                    log = open('server.log')
                    print(log.read())

    def verify_output(self, index, video):
        """Verify if the output is correct by comparing key frames"""
        test = 'click_video_{0}'.format(index)
        cmpr = CompareVideo(test, video)
        res1, res2 = cmpr.compare()
        print("RESULTS", res1, res2)
        #   Experimental Value
        if res1 <= 0.04 and res2 <= 0.04:
            return True
        return False

    def test_click_video(self):
        """Test click_video"""
        dic = [
            [0, 0, 10, 10],
        ]
        start = 6
        for i in range(start, 7):
            self.click_video(
                dic[i - start][0],
                dic[i - start][1],
                dic[i - start][2],
                dic[i - start][3],
                i,
                True)


class TestMarkFace(object):

    """Test mark_face method"""
    NUM = 1

    def mark_face(self, faces, index, generate_frames=False):
        """Create the Controller object and call mark_face method"""
        for _ in range(self.NUM):
            serv = Server(path=PATH, video_format="debug")
            try:
                serv.run()
                sources = TestSources(video_port=3000)
                preview = PreviewSinks()
                preview.run()
                out_file = "output-{0}.data".format(index)
                video_sink = VideoFileSink(3001, out_file)
                sources.new_test_video(pattern=4)
                sources.new_test_video(pattern=5)
                controller = Controller()
                time.sleep(1)
                res = controller.mark_face(faces)
                print(res)
                time.sleep(1)
                sources.terminate_video()
                preview.terminate()
                video_sink.terminate()
                serv.terminate(1)
                if not generate_frames:
                    assert res is not None
                    assert self.verify_output(index, out_file) is True

            finally:
                if serv.proc:
                    poll = serv.proc.poll()
                    print(self.__class__)
                    if poll == -11:
                        print("SEGMENTATION FAULT OCCURRED")
                    print("ERROR CODE - {0}".format(poll))
                    serv.terminate(1)
                    log = open('server.log')
                    print(log.read())

    def verify_output(self, index, video):
        """Verify if the output is correct by comparing key frames"""
        test = 'mark_face_{0}'.format(index)
        cmpr = CompareVideo(test, video)
        res1, res2 = cmpr.compare()
        print("RESULTS", res1, res2)
        #   Experimental Value
        if res1 <= 0.04 and res2 <= 0.04:
            return True
        return False

    def test_mark_face(self):
        """Test mark_face"""
        dic = [
            [(1, 1, 1, 1), (10, 10, 1, 1)],
        ]
        start = 7
        for i in range(start, 8):
            self.mark_face(dic[i - start], i, True)


class TestMarkTracking(object):

    """Test mark_tracking method"""
    NUM = 1

    def mark_tracking(self, faces, index, generate_frames=False):
        """Create Controller object and call mark_tracking method"""
        for _ in range(self.NUM):
            serv = Server(path=PATH, video_format="debug")
            try:
                serv.run()
                sources = TestSources(video_port=3000)
                preview = PreviewSinks()
                preview.run()
                out_file = "output-{0}.data".format(index)
                video_sink = VideoFileSink(3001, out_file)
                sources.new_test_video(pattern=4)
                sources.new_test_video(pattern=5)
                controller = Controller()
                time.sleep(1)
                res = controller.mark_tracking(faces)
                print(res)
                time.sleep(1)
                sources.terminate_video()
                preview.terminate()
                video_sink.terminate()
                serv.terminate(1)
                if not generate_frames:
                    assert res is not None
                    assert self.verify_output(index, out_file) is True

            finally:
                if serv.proc:
                    poll = serv.proc.poll()
                    print(self.__class__)
                    if poll == -11:
                        print("SEGMENTATION FAULT OCCURRED")
                    print("ERROR CODE - {0}".format(poll))
                    serv.terminate(1)
                    log = open('server.log')
                    print(log.read())

    def verify_output(self, index, video):
        """Verify if the output is correct by comparing key frames"""
        test = 'mark_tracking_{0}'.format(index)
        cmpr = CompareVideo(test, video)
        res1, res2 = cmpr.compare()
        print("RESULTS", res1, res2)
        #   Experimental Value
        if res1 <= 0.04 and res2 <= 0.04:
            return True
        return False

    def test_mark_tracking(self):
        """Test mark_tracking"""
        dic = [
            [(1, 1, 1, 1), (10, 10, 1, 1)],
        ]
        start = 7
        for i in range(start, 8):
            self.mark_tracking(dic[i - start], i, True)<|MERGE_RESOLUTION|>--- conflicted
+++ resolved
@@ -333,31 +333,19 @@
         test = 'composite_mode_{0}'.format(mode)
         cmpr = CompareVideo(test, video)
         res1, res2 = cmpr.compare()
-<<<<<<< HEAD
         print("RESULTS", res1, res2)
-        folder = cmpr.test_frame_dir
-        cmd = "./imgurbash.sh {0}/*.*".format(folder)
-        print(cmd)
-        proc = subprocess.Popen(
-            cmd,
-            bufsize=-1,
-            shell=True)
-        print(proc.wait())
-=======
-        print "RESULTS", res1, res2
 
         # In the CI environment, upload to imgur the results.
         if os.environ.get('CI', "False") == "true":
             folder = cmpr.test_frame_dir
             cmd = "./imgurbash.sh {0}/*.*".format(folder)
-            print cmd
+            print(cmd)
             proc = subprocess.Popen(
                 cmd,
                 bufsize=-1,
                 shell=True)
-            print proc.wait()
-
->>>>>>> d9ce0acd
+            print(proc.wait())
+
         # Experimental Value
         if res1 <= 0.04 and res2 <= 0.04:
             return True
