"""
The controller is the interface for all remote method calls over dbus.
The Controller class creates the controller,
which can be used to invoke the remote methods.
"""

from __future__ import absolute_import, print_function, unicode_literals

import ast
from .connection import Connection
from .exception import ConnectionReturnError

__all__ = ["Controller", ]


class Controller(object):

    """A Class to control all interactions with the gst-switch-srv over dbus.
    Provides the interface for higher level interactions

    :param: None
    """
    COMPOSITE_NONE = 0
    COMPOSITE_PIP = 1
    COMPOSITE_DUAL_PREVIEW = 2
    COMPOSITE_DUAL_EQUAL = 3
    VIDEO_CHANNEL_A = ord('A')
    VIDEO_CHANNEL_B = ord('B')
    AUDIO_CHANNEL = ord('a')

    def __init__(
            self,
            address="tcp:host=127.0.0.1,port=5000",
            bus_name='us.timvideos.gstswitch.SwitchController',
            object_path="/us/timvideos/gstswitch/SwitchController",
            default_interface=(
                "us.timvideos.gstswitch.SwitchControllerInterface")
    ):

        super(Controller, self).__init__()

        self._address = None
        self._bus_name = None
        self._object_path = None
        self._default_interface = None
        self.connection = None

        self.address = address
        self.bus_name = bus_name
        self.object_path = object_path
        self.default_interface = default_interface

        self.callbacks_preview_port_added = []
        self.callbacks_preview_port_removed = []
        self.callbacks_new_mode_online = []
        self.callbacks_show_face_marker = []
        self.callbacks_show_track_marker = []
        self.callbacks_select_face = []

    @property
    def address(self):
        """
        Get the address
        """
        return self._address

    @address.setter
    def address(self, address):
        """Set the Address
        http://dbus.freedesktop.org/doc/dbus-specification.html#addresses
        """
        if not address:
            raise ValueError("Address '{0}' cannot be blank")
        else:
            adr = str(address)
            if adr.find(':') > 0:
                self._address = adr
            else:
                raise ValueError("Address must follow specifications mentioned"
                                 " at http://dbus.freedesktop.org/doc/"
                                 "dbus-specification.html#addresses")

    @property
    def bus_name(self):
        """Get the bus name
        """
        if self._bus_name is None:
            return None
        return self._bus_name

    @bus_name.setter
    def bus_name(self, bus_name):
        """Set the Bus Name
        http://dbus.freedesktop.org/doc/dbus-specification.html\
        #message-protocol-names-bus
        """
        if bus_name is None:
            self._bus_name = None
            return
        bus = str(bus_name)
        self._bus_name = bus

    @property
    def object_path(self):
        """Get the object path
        """
        return self._object_path

    @object_path.setter
    def object_path(self, object_path):
        """Set the object_path
        http://dbus.freedesktop.org/doc/dbus-specification.html\
        #message-protocol-marshaling-object-path
        """
        if not object_path:
            raise ValueError("object_path '{0} cannot be blank'")
        else:
            obj = str(object_path)
            if obj[0] == '/':
                self._object_path = obj
            else:
                raise ValueError("object_path must follow specifications"
                                 " mentioned at "
                                 "http://dbus.freedesktop.org/doc/"
                                 "dbus-specification.html"
                                 "#message-protocol-marshaling-object-path""")

    @property
    def default_interface(self):
        """Get the default interface
        """
        return self._default_interface

    @default_interface.setter
    def default_interface(self, default_interface):
        """Set the default_interface
        http://dbus.freedesktop.org/doc/dbus-specification.html\
        #message-protocol-names-interface
        """
        if not default_interface:
            raise ValueError("default_interface '{0} cannot be blank'")
        else:
            intr = str(default_interface)
            if intr.count('.') > 1:
                self._default_interface = intr
            else:
                raise ValueError("default_interface must follow "
                                 "specifications mentioned at "
                                 "http://dbus.freedesktop.org/"
                                 "doc/dbus-specification.html"
                                 "#message-protocol-names-interface")

    def establish_connection(self):
        """Establishes a fresh connection to the dbus
        Connection stored as self.connection

        :param: None
        :returns: None
        """
        self.connection = Connection(
            address=self.address,
            bus_name=self.bus_name,
            object_path=self.object_path,
            default_interface=self.default_interface)

        self.connection.connect_dbus()
        self.connection.signal_subscribe(self.cb_signal_handler)

    def cb_signal_handler(self, connection, sender_name, object_path,
                          interface_name, signal_name, parameters, user_data):
        """Private Callback passed into Gio's signal_subscribe and called
        for every signal arriving on the bus.

        For params see Gio-Docs: <https://lazka.github.io/pgi-docs/#Gio-2.0/
        classes/DBusConnection.html#Gio.DBusConnection.signal_subscribe>
        """
        try:
            callbacks = getattr(self, 'callbacks_' + signal_name)
            if not isinstance(callbacks, list):
                raise AttributeError()

            unpack = parameters.unpack()
            for callback in callbacks:
                # We're passing the values unpacked from the GVariant as-is
                # to the callback. The author of the callback is responsible
                # to make sure that it's arguments match with the DBus Signal
                # Specification for the particular Signal he's subscribing for
<<<<<<< HEAD
                # Disable pylint-warning because we know what we're doing here.
=======
>>>>>>> a0f8a384
                callback(*unpack)

        except AttributeError:
            pass

    def get_compose_port(self):
        """Get the compose port number

        :param: None
        :returns: compose port number
        """
        conn = self.connection.get_compose_port()
        try:
            compose_port = conn.unpack()[0]
            return compose_port
        except AttributeError:
            raise ConnectionReturnError('Connection returned invalid values.'
                                        'Should return a GVariant tuple')

    def get_encode_port(self):
        """Get the encode port number

        :param: None
        :returns: encode port number
        """
        conn = self.connection.get_encode_port()
        try:
            encode_port = conn.unpack()[0]
            return encode_port
        except AttributeError:
            raise ConnectionReturnError('Connection returned invalid values.'
                                        ' Should return a GVariant tuple')

    def get_audio_port(self):
        """Get the audio port number

        :param: None
        :returns: audio port number
        """
        conn = self.connection.get_audio_port()
        try:
            audio_port = conn.unpack()[0]
            return audio_port
        except AttributeError:
            raise ConnectionReturnError('Connection returned invalid values. '
                                        'Should return a GVariant tuple')

    def get_preview_ports(self):
        """Get all the preview ports

        :param: None
        :returns: list of all preview ports
        """
        conn = self.connection.get_preview_ports()
        try:
            res = conn.unpack()[0]
            preview_ports = self.parse_preview_ports(res)
            return preview_ports
        except AttributeError:
            raise ConnectionReturnError('Connection returned invalid values. '
                                        'Should return a GVariant tuple')

    def set_composite_mode(self, mode):
        """Set the current composite mode.
        Modes allowed are:
         - COMPOSITE_NONE
         - COMPOSITE_PIP
         - COMPOSITE_DUAL_PREVIEW
         - COMPOSITE_DUAL_EQUAL

        :param mode: new composite mode
        :returns: True when requested
        """
        self.establish_connection()
        # only modes from 0 to 3 are supported
        res = None
        if mode in range(0, 4):
            try:
                conn = self.connection.set_composite_mode(mode)
                res = conn.unpack()[0]
            except AttributeError:
                raise ConnectionReturnError('Connection returned invalid '
                                            'values. Should return a '
                                            'GVariant tuple')
        else:
            pass
            # raise some Exception
        return res

    def get_composite_mode(self):
        """Set the current composite mode.
        Modes allowed are:
         - COMPOSITE_NONE
         - COMPOSITE_PIP
         - COMPOSITE_DUAL_PREVIEW
         - COMPOSITE_DUAL_EQUAL

        :returns: The current composition mode
        """
        self.establish_connection()
        # only modes from 0 to 3 are supported
        res = None
        try:
            conn = self.connection.get_composite_mode()
            res = conn.unpack()[0]
            if res in range(0, 4):
                print("Current composite mode is %u" % (res))
        except AttributeError:
            raise ConnectionReturnError('Connection returned invalid '
                                        'values. Should return a '
                                        'GVariant tuple')
        return res

    def set_encode_mode(self, channel):
        """Set the encode mode
        WARNING: THIS DOES NOT WORK.

        :param: channel
        :returns: True when requested
        """
        self.establish_connection()
        try:
            conn = self.connection.set_encode_mode(channel)
            res = conn.unpack()[0]
            if res is not True:
                # raise some exception
                pass
            return res
        except AttributeError:
            raise ConnectionReturnError('Connection returned invalid values. '
                                        'Should return a GVariant tuple')

    def new_record(self):
        """Start a new recording

        :param: None
        """
        self.establish_connection()
        try:
            conn = self.connection.new_record()
            res = conn.unpack()[0]
            if res is not True:
                # raise some exception
                pass
        except AttributeError:
            raise ConnectionReturnError('Connection returned invalid values. '
                                        'Should return a GVariant tuple')
        return res

    def adjust_pip(self, xpos, ypos, width, height):
        """Change the PIP position and size

        :param xpos: the x position of the PIP
        :param ypos: the y position of the PIP
        :param width: the width of the PIP
        :param height: the height of the PIP
        :returns: result - PIP has been changed succefully
        """
        self.establish_connection()
        try:
            conn = self.connection.adjust_pip(xpos, ypos, width, height)
            res = conn.unpack()[0]
        except AttributeError:
            raise ConnectionReturnError('Connection returned invalid values. '
                                        'Should return a GVariant tuple')
        # to-do - parse
        return res

    def switch(self, channel, port):
        """Switch the channel to the target port

        :param channel: The channel to be switched:
            VIDEO_CHANNEL_A
            VIDEO_CHANNEL_B
            AUDIO_CHANNEL
        :param port: The target port number
        :returns: True when requested
        """
        self.establish_connection()
        try:
            conn = self.connection.switch(channel, port)
            res = conn.unpack()[0]
            if res is not True:
                # raise some exception
                pass
            return res
        except AttributeError:
            raise ConnectionReturnError('Connection returned invalid values. '
                                        'Should return a GVariant tuple')

    def click_video(self, xpos, ypos, width, height):
        """User click on the video

        :param xpos:
        :param ypos:
        :param width:
        :param height:
        :returns: True when requested
        """
        self.establish_connection()
        try:
            conn = self.connection.click_video(xpos, ypos, width, height)
            res = conn.unpack()[0]
            if res is not True:
                # raise some exception
                pass
        except:
            raise ConnectionReturnError('Connection returned invalid values. '
                                        'Should return a GVariant tuple')
        return res

    def mark_face(self, faces):
        """Mark faces

        :param faces: tuple having four elements
        :returns: True when requested
        """
        # faces is list of a tuple of four elements
        self.establish_connection()
        self.connection.mark_face(faces)

    def mark_tracking(self, faces):
        """Mark tracking

        :param faces: tuple having four elements
        :returns: True when requested
        """
        self.establish_connection()
        self.connection.mark_tracking(faces)

    @classmethod
    def parse_preview_ports(cls, res):
        """Parses the preview_ports string"""
        # res = '[(a, b, c), (a, b, c)*]'
        try:
            liststr = ast.literal_eval(res)
        except (ValueError, SyntaxError):
            raise ConnectionReturnError(("Connection returned "
                                         "invalid values:{0}")
                                        .format(res))
        preview_ports = []
        for tupl in liststr:
            preview_ports.append(int(tupl[0]))
        return preview_ports

    def on_preview_port_added(self, callback):
        """Register a Callback for the preview_port_added Signal
        which is fired, when a new Video or Audio-Source is connected
        to the Server and the Server opens a new Port where the Signal
        of this Source can be previewed.

        The Callback takes the following Arguments:
           int port  - The TCP-Port on the Server where the
                       Preview-Stream can be obtained from
           int serve - Type of Material served
                       0 = GST_SERVE_NOTHING
                       1 = GST_SERVE_VIDEO_STREAM
                       2 = GST_SERVE_VIDEO_AUDIO
           int type  - Type of Branch serving the Video
        """

        if not callable(callback):
            raise ValueError('Provided argument callback is not callable')

        self.callbacks_preview_port_added.append(callback)

    def on_preview_port_removed(self, callback):
        """Register a Callback for the preview_port_removed Signal
        which is fired, when a Video or Audio-Source is disconnected
        from the Server and the Server closes its Port where the Signal
        of this Source was provided.

        The Callback takes the following Arguments:
            int port  - The TCP-Port on the Server where the
                        Preview-Stream was provided
            int serve - Type of Material served
                        0 = GST_SERVE_NOTHING
                        1 = GST_SERVE_VIDEO_STREAM
                        2 = GST_SERVE_VIDEO_AUDIO
            int type  - Type of Branch serving the Video
        """

        if not callable(callback):
            raise ValueError('Provided argument callback is not callable')

        self.callbacks_preview_port_removed.append(callback)

    def on_new_mode_online(self, callback):
        """Register a Callback for the new_mode_online Signal
        which is fired, when the Composition-Mode was changed successfully.

        The Callback takes the following Argument:
            int mode  - The new Mode
                        0 = COMPOSE_MODE_NONE
                        1 = COMPOSE_MODE_PIP
                        2 = COMPOSE_MODE_DUAL_PREVIEW
                        3 = COMPOSE_MODE_DUAL_EQUAL
        """

        if not callable(callback):
            raise ValueError('Provided argument callback is not callable')

        self.callbacks_new_mode_online.append(callback)

    def on_show_face_marker(self, callback):
        """Register a Callback for the show_face_marker Signal
        which is fired, when a Client has successfully set a face-marker
        by calling mark_face.

        The Callback takes the following Argument:
            array faces  - An Array of Tuples of 4 ints, each specifying
                           x, y, w, and h of a tracked region
        """

        if not callable(callback):
            raise ValueError('Provided argument callback is not callable')

        self.callbacks_show_face_marker.append(callback)

    def on_show_track_marker(self, callback):
        """Register a Callback for the show_track_marker Signal
        which is fired, when a Client has successfully set a track-marker
        by calling mark_tracking.

        The Callback takes the following Argument:
            array faces  - An Array of Tuples of 4 ints, each specifying
                           x, y, w, and h of a tracked region
        """

        if not callable(callback):
            raise ValueError('Provided argument callback is not callable')

        self.callbacks_show_track_marker.append(callback)

    def on_select_face(self, callback):
        """Register a Callback for the select_face Signal
        which is fired, when a Client has successfully selected a face
        by calling click_video.

        The Callback takes the following Argument:
            int x  - X-Coordinate of the Click
            int y  - Y-Coordinate of the Click
        """

        if not callable(callback):
            raise ValueError('Provided argument callback is not callable')

        self.callbacks_select_face.append(callback)<|MERGE_RESOLUTION|>--- conflicted
+++ resolved
@@ -185,10 +185,6 @@
                 # to the callback. The author of the callback is responsible
                 # to make sure that it's arguments match with the DBus Signal
                 # Specification for the particular Signal he's subscribing for
-<<<<<<< HEAD
-                # Disable pylint-warning because we know what we're doing here.
-=======
->>>>>>> a0f8a384
                 callback(*unpack)
 
         except AttributeError:
