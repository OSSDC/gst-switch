/* GstSwitchSrv
 * Copyright (C) 2012 Duzy Chan <code@duzy.info>
 *
 * Redistribution and use in source and binary forms, with or without
 * modification, are permitted provided that the following conditions
 * are met:
 * 1. Redistributions of source code must retain the above copyright
 *    notice, this list of conditions and the following disclaimer.
 * 2. Redistributions in binary form must reproduce the above copyright
 *    notice, this list of conditions and the following disclaimer in the
 *    documentation and/or other materials provided with the distribution.
 *
 * THIS SOFTWARE IS PROVIDED BY THE AUTHOR AS IS'' AND ANY EXPRESS OR
 * IMPLIED WARRANTIES, INCLUDING, BUT NOT LIMITED TO, THE IMPLIED
 * WARRANTIES OF MERCHANTABILITY AND FITNESS FOR A PARTICULAR PURPOSE
 * ARE DISCLAIMED.  IN NO EVENT SHALL THE AUTHOR BE LIABLE FOR ANY DIRECT,
 * INDIRECT, INCIDENTAL, SPECIAL, EXEMPLARY, OR CONSEQUENTIAL DAMAGES
 * (INCLUDING, BUT NOT LIMITED TO, PROCUREMENT OF SUBSTITUTE GOODS OR
 * SERVICES; LOSS OF USE, DATA, OR PROFITS; OR BUSINESS INTERRUPTION)
 * HOWEVER CAUSED AND ON ANY THEORY OF LIABILITY, WHETHER IN CONTRACT,
 * STRICT LIABILITY, OR TORT (INCLUDING NEGLIGENCE OR OTHERWISE) ARISING
 * IN ANY WAY OUT OF THE USE OF THIS SOFTWARE, EVEN IF ADVISED OF THE
 * POSSIBILITY OF SUCH DAMAGE.
 */

#ifdef HAVE_CONFIG_H
#include "config.h"
#endif

#include "gstworker.h"
#include "gstswitchserver.h"

#define GST_WORKER_LOCK_PIPELINE(srv) (g_mutex_lock (&(srv)->pipeline_lock))
#define GST_WORKER_UNLOCK_PIPELINE(srv) (g_mutex_unlock (&(srv)->pipeline_lock))

enum
{
  PROP_0,
  PROP_NAME,
};

enum
{
  SIGNAL_PREPARE_WORKER,
  SIGNAL_START_WORKER,
  SIGNAL_END_WORKER,
  SIGNAL__LAST,
};

static guint gst_worker_signals[SIGNAL__LAST] = { 0 };
extern gboolean verbose;

#define gst_worker_parent_class parent_class
G_DEFINE_TYPE (GstWorker, gst_worker, G_TYPE_OBJECT);

static void
gst_worker_init (GstWorker *worker)
{
  worker->name = NULL;
  worker->server = NULL;
  worker->bus = NULL;
  worker->pipeline = NULL;
  worker->pipeline_func = NULL;
  worker->pipeline_func_data = NULL;
  worker->pipeline_string = NULL;
  worker->paused_for_buffering = FALSE;
  worker->watch = 0;

  g_mutex_init (&worker->pipeline_lock);

  //INFO ("init (%p)", worker);
}

static void
gst_worker_dispose (GstWorker *worker)
{
  if (worker->server) {
    g_object_unref (worker->server);
    worker->server = NULL;
  }

  if (worker->watch) {
    g_source_remove (worker->watch);
  }

  if (worker->bus) {
    gst_object_unref (worker->bus);
    worker->bus = NULL;
  }

  if (worker->pipeline) {
    gst_element_set_state (worker->pipeline, GST_STATE_NULL);
    gst_object_unref (worker->pipeline);
    worker->pipeline = NULL;
  }

  if (worker->pipeline_string) {
    g_string_free (worker->pipeline_string, FALSE);
    worker->pipeline_string = NULL;
  }

  //INFO ("dispose %p", worker);
  G_OBJECT_CLASS (parent_class)->dispose (G_OBJECT (worker));
}

static void
gst_worker_finalize (GstWorker *worker)
{
  g_mutex_clear (&worker->pipeline_lock);

  g_free (worker->name);
  worker->name = NULL;

  if (G_OBJECT_CLASS (parent_class)->finalize)
    (*G_OBJECT_CLASS (parent_class)->finalize) (G_OBJECT (worker));
}

static void
gst_worker_set_property (GstWorker *worker, guint property_id,
    const GValue *value, GParamSpec *pspec)
{
  switch (property_id) {
  case PROP_NAME: {
    if (worker->name) g_free (worker->name);
    worker->name = g_strdup (g_value_get_string (value));
    break;
  }
  default:
    G_OBJECT_WARN_INVALID_PROPERTY_ID (G_OBJECT (worker), property_id, pspec);
    break;
  }
}

static void
gst_worker_get_property (GstWorker *worker, guint property_id,
    GValue *value, GParamSpec *pspec)
{
  switch (property_id) {
  case PROP_NAME: {
    worker->name = g_strdup (g_value_get_string (value));
    break;
  }
  default:
    G_OBJECT_WARN_INVALID_PROPERTY_ID (G_OBJECT (worker), property_id, pspec);
    break;
  }
}

static GString *
gst_worker_get_pipeline_string (GstWorker *worker)
{
  GString *desc = NULL;
  if (worker->pipeline_func)
    desc = worker->pipeline_func (worker, worker->pipeline_func_data);
  if (!desc && worker->pipeline_string)
    desc = g_string_new (worker->pipeline_string->str);
  if (!desc)
    desc = g_string_new ("");
  return desc;
}

static GstElement *
gst_worker_create_pipeline (GstWorker *worker)
{
  GstWorkerClass *workerclass = GST_WORKER_CLASS (
      G_OBJECT_GET_CLASS (worker));

  GString *desc = NULL;
  GstElement *pipeline = NULL;
  GError *error = NULL;
  GstParseContext *context = NULL;
  gint parse_flags = GST_PARSE_FLAG_NONE;
  parse_flags |= GST_PARSE_FLAG_FATAL_ERRORS;

 create_pipeline:
  desc = workerclass->get_pipeline_string (worker);
  context = gst_parse_context_new ();

  if (verbose) {
    g_print ("%s: %s\n", worker->name, desc->str);
  }

  pipeline = (GstElement *) gst_parse_launch_full (desc->str, context,
<<<<<<< HEAD
      parse_flags, &error);
  g_string_free (desc, FALSE);
=======
      GST_PARSE_FLAG_NONE, &error);
  g_string_free (desc, TRUE);
>>>>>>> 3830eeb0

  if (error == NULL) {
    goto end;
  }

  if (g_error_matches (error, GST_PARSE_ERROR,
	  GST_PARSE_ERROR_NO_SUCH_ELEMENT)) {
    gchar **name = NULL;
    gchar **names = gst_parse_context_get_missing_elements (context);
    gboolean retry = workerclass->missing &&
      (*workerclass->missing) (worker, names);
    for (name = names; *name; ++name) ERROR ("missing: %s", *name);
    g_strfreev (names);

    if (retry) {
      gst_parse_context_free (context);
      gst_object_unref (pipeline);
      pipeline = NULL;
      context = NULL;
      goto create_pipeline;
    }
  } else {
    ERROR ("%s: pipeline parsing error: %s", worker->name, error->message);
  }

  if (pipeline) {
    gst_object_unref (pipeline);
    pipeline = NULL;
  }

 end:
  gst_parse_context_free (context);
  return pipeline;
}

static GstWorkerNullReturn
gst_worker_null (GstWorker *worker)
{
  return (GST_IS_WORKER (worker) && worker->auto_replay) ?
    GST_WORKER_NR_END: GST_WORKER_NR_END;
}

static gboolean gst_worker_prepare (GstWorker *);

gboolean
gst_worker_start (GstWorker *worker)
{
  GstStateChangeReturn ret = GST_STATE_CHANGE_FAILURE;

  g_return_val_if_fail (GST_IS_WORKER (worker), FALSE);

  if (gst_worker_prepare (worker)) {
    GST_WORKER_LOCK_PIPELINE (worker);
    ret = gst_element_set_state (worker->pipeline, GST_STATE_READY);
    GST_WORKER_UNLOCK_PIPELINE (worker);
  }

  return ret == GST_STATE_CHANGE_SUCCESS ? TRUE : FALSE;
}

static gboolean
gst_worker_replay (GstWorker *worker)
{
  GstStateChangeReturn ret = GST_STATE_CHANGE_FAILURE;

  g_return_val_if_fail (GST_IS_WORKER (worker), FALSE);

  GST_WORKER_LOCK_PIPELINE (worker);
 
  if (worker->pipeline) {
    GstState state;

    ret = gst_element_get_state (worker->pipeline, &state, NULL,
	GST_CLOCK_TIME_NONE);

    if (state != GST_STATE_PLAYING) {
      ret = gst_element_set_state (worker->pipeline, GST_STATE_READY);
    }
  }

  GST_WORKER_UNLOCK_PIPELINE (worker);

  return ret == GST_STATE_CHANGE_SUCCESS ? TRUE : FALSE;
}

gboolean
gst_worker_stop_force (GstWorker *worker, gboolean force)
{
  GstStateChangeReturn ret = GST_STATE_CHANGE_FAILURE;

  g_return_val_if_fail (GST_IS_WORKER (worker), FALSE);

  GST_WORKER_LOCK_PIPELINE (worker);

  if (worker->pipeline) {
#if 1
    GstState state;

    ret = gst_element_get_state (worker->pipeline, &state, NULL,
	GST_CLOCK_TIME_NONE);

    if (state == GST_STATE_PLAYING || force) {
      ret = gst_element_set_state (worker->pipeline, GST_STATE_NULL);
    }
#else
    ret = gst_element_set_state (worker->pipeline, GST_STATE_NULL);
#endif
  }

  GST_WORKER_UNLOCK_PIPELINE (worker);

  return ret == GST_STATE_CHANGE_SUCCESS ? TRUE : FALSE;
}

GstElement *
gst_worker_get_element_unlocked (GstWorker *worker, const gchar *name)
{
  g_return_val_if_fail (GST_IS_WORKER (worker), NULL);

  return gst_bin_get_by_name (GST_BIN (worker->pipeline), name);
}

GstElement *
gst_worker_get_element (GstWorker *worker, const gchar *name)
{
  GstElement *element = NULL;

  GST_WORKER_LOCK_PIPELINE (worker);
  element = gst_worker_get_element_unlocked (worker, name);
  GST_WORKER_UNLOCK_PIPELINE (worker);
  return element;
}

/*
static void
gst_worker_missing_plugin (GstWorker *worker, GstStructure *structure)
{
  GstWorkerClass *workerclass = GST_WORKER_CLASS (
      G_OBJECT_GET_CLASS (worker));

  ERROR ("missing plugin");

  if (workerclass->missing_plugin)
    (*workerclass->missing_plugin) (worker, structure);
}
*/

static void
gst_worker_handle_eos (GstWorker *worker)
{
  gst_worker_stop (worker);
}

static void
gst_worker_handle_error (GstWorker *worker, GError * error,
    const char *debug)
{
  //ERROR ("%s: %s", worker->name, error->message);

  if (error->domain == GST_CORE_ERROR) {
    ERROR ("%s: (CORE: %d) %s", worker->name, error->code, error->message);
    switch (error->code) {
    case GST_CORE_ERROR_MISSING_PLUGIN:
      ERROR ("missing plugin..");
      break;
    case GST_CORE_ERROR_NEGOTIATION:
      ERROR ("%s: negotiation: %s", worker->name, error->message);
      break;
    }
  }

  if (error->domain == GST_LIBRARY_ERROR) {
    ERROR ("%s: (LIBRARY: %d) %s", worker->name, error->code, error->message);
  }

  if (error->domain == GST_RESOURCE_ERROR) {
    ERROR ("%s: (RESOURCE: %d) %s", worker->name, error->code, error->message);
  }

  if (error->domain == GST_STREAM_ERROR) {
    ERROR ("%s: (STREAM: %d) %s", worker->name, error->code, error->message);
  }

#if 0
  ERROR ("DEBUG INFO:\n%s\n", debug);
#endif

#if 0
  gst_worker_stop (worker);
#endif
}

static void
gst_worker_handle_warning (GstWorker *worker, GError * error,
    const char *debug)
{
  WARN ("%s: %s", worker->name, error->message);
}

static void
gst_worker_handle_info (GstWorker *worker, GError * error,
    const char *debug)
{
  INFO ("%s: %s", worker->name, error->message);
}

static void
gst_worker_state_null_to_ready (GstWorker *worker)
{
  g_return_if_fail (GST_IS_WORKER (worker));

  gst_element_set_state (worker->pipeline, GST_STATE_PAUSED);
}

static void
gst_worker_state_ready_to_paused (GstWorker *worker)
{
  g_return_if_fail (GST_IS_WORKER (worker));

  if (!worker->paused_for_buffering) {
    gst_element_set_state (worker->pipeline, GST_STATE_PLAYING);
  }
}

static void
gst_worker_state_paused_to_playing (GstWorker *worker)
{
  GstWorkerClass *workerclass;

  g_return_if_fail (GST_IS_WORKER (worker));

  workerclass = GST_WORKER_CLASS (G_OBJECT_GET_CLASS (worker));
  if (workerclass->alive) {
    (*workerclass->alive) (worker);
  }

  g_signal_emit (worker, gst_worker_signals[SIGNAL_START_WORKER], 0);
}

static void
gst_worker_state_playing_to_paused (GstWorker *worker)
{
}

static void
gst_worker_state_paused_to_ready (GstWorker *worker)
{
}

static void
gst_worker_state_ready_to_null (GstWorker *worker)
{
  GstWorkerClass *workerclass;
  GstWorkerNullReturn ret = GST_WORKER_NR_END;

  INFO ("%s", __FUNCTION__);

  g_return_if_fail (GST_IS_WORKER (worker));

  workerclass = GST_WORKER_CLASS (G_OBJECT_GET_CLASS (worker));
  if (workerclass->null) {
    switch ((ret = (*workerclass->null) (worker))) {
    case GST_WORKER_NR_REPLAY:
      gst_worker_replay (worker);
      break;
    case GST_WORKER_NR_END:
      break;
    }
  }

  if (ret == GST_WORKER_NR_END)
    g_signal_emit (worker, gst_worker_signals[SIGNAL_END_WORKER], 0);
}

static gboolean
gst_worker_pipeline_state_changed (GstWorker *worker,
    GstStateChange statechange)
{
  switch (statechange) {
  case GST_STATE_CHANGE_NULL_TO_READY:
    gst_worker_state_null_to_ready (worker);
    break;
  case GST_STATE_CHANGE_READY_TO_PAUSED:
    gst_worker_state_ready_to_paused (worker);
    break;
  case GST_STATE_CHANGE_PAUSED_TO_PLAYING:
    gst_worker_state_paused_to_playing (worker);
    break;
  case GST_STATE_CHANGE_PLAYING_TO_PAUSED:
    gst_worker_state_playing_to_paused (worker);
    break;
  case GST_STATE_CHANGE_PAUSED_TO_READY:
    gst_worker_state_paused_to_ready (worker);
    break;
  case GST_STATE_CHANGE_READY_TO_NULL:
    gst_worker_state_ready_to_null (worker);
    break;
  default:
    return FALSE;
  }
  return TRUE;
}

static gboolean
gst_worker_message (GstBus * bus, GstMessage * message, GstWorker *worker)
{
  GstWorkerClass *workerclass;

  /* The event source should be removed if not worker ! */
  g_return_val_if_fail (GST_IS_WORKER (worker), FALSE);

  workerclass = GST_WORKER_CLASS (G_OBJECT_GET_CLASS (worker));

  //INFO ("%s: %s", __FUNCTION__, GST_MESSAGE_TYPE_NAME (message));

  switch (GST_MESSAGE_TYPE (message)) {
  case GST_MESSAGE_EOS:
    gst_worker_handle_eos (worker);
    break;
  case GST_MESSAGE_ERROR:
  {
    GError *error = NULL;
    gchar *debug;
    gst_message_parse_error (message, &error, &debug);
    gst_worker_handle_error (worker, error, debug);
  } break;
  case GST_MESSAGE_WARNING:
  {
    GError *error = NULL;
    gchar *debug;
    gst_message_parse_warning (message, &error, &debug);
    gst_worker_handle_warning (worker, error, debug);
  } break;
  case GST_MESSAGE_INFO:
  {
    GError *error = NULL;
    gchar *debug;
    gst_message_parse_info (message, &error, &debug);
    gst_worker_handle_info (worker, error, debug);
  } break;
  case GST_MESSAGE_TAG:
  {
    /*
    GstTagList *tag_list;

    gst_message_parse_tag (message, &tag_list);

    //if (verbose)
    //  g_print ("tag\n");

    gst_tag_list_unref (tag_list);
    */
  } break;
  case GST_MESSAGE_STATE_CHANGED:
  {
    gboolean ret;
    GstState oldstate, newstate, pending;
    gst_message_parse_state_changed (message, &oldstate, &newstate, &pending);
    if (GST_ELEMENT (message->src) == worker->pipeline) {
      /*
      if (verbose) {
	g_print ("%s: state change from %s to %s\n", worker->name,
	    gst_element_state_get_name (oldstate),
	    gst_element_state_get_name (newstate));
      }
      */
      INFO ("%s: %s to %s", worker->name,
	  gst_element_state_get_name (oldstate),
	  gst_element_state_get_name (newstate));

      ret = gst_worker_pipeline_state_changed (worker,
	  GST_STATE_TRANSITION (oldstate, newstate));

      if (!ret /*&& verbose*/) {
	WARN ("%s: UNKNOWN state change from %s to %s\n", worker->name,
	    gst_element_state_get_name (oldstate),
	    gst_element_state_get_name (newstate));
      }
    }
  } break;
  case GST_MESSAGE_BUFFERING:
  {
    int percent;
    gst_message_parse_buffering (message, &percent);
    //g_print("buffering %d\n", percent);
    if (!worker->paused_for_buffering && percent < 100) {
      g_print ("pausing for buffing\n");
      worker->paused_for_buffering = TRUE;
      gst_element_set_state (worker->pipeline, GST_STATE_PAUSED);
    } else if (worker->paused_for_buffering && percent == 100) {
      g_print ("unpausing for buffing\n");
      worker->paused_for_buffering = FALSE;
      gst_element_set_state (worker->pipeline, GST_STATE_PLAYING);
    }
  } break;
  case GST_MESSAGE_ELEMENT:
  case GST_MESSAGE_STATE_DIRTY:
  case GST_MESSAGE_CLOCK_PROVIDE:
  case GST_MESSAGE_CLOCK_LOST:
  case GST_MESSAGE_NEW_CLOCK:
  case GST_MESSAGE_STRUCTURE_CHANGE:
  case GST_MESSAGE_STREAM_STATUS:
    break;
  case GST_MESSAGE_STEP_DONE:
  case GST_MESSAGE_APPLICATION:
  case GST_MESSAGE_SEGMENT_START:
  case GST_MESSAGE_SEGMENT_DONE:
  case GST_MESSAGE_LATENCY:
  case GST_MESSAGE_ASYNC_START:
  case GST_MESSAGE_ASYNC_DONE:
  case GST_MESSAGE_REQUEST_STATE:
  case GST_MESSAGE_STEP_START:
  case GST_MESSAGE_QOS:
  default:
    if (verbose) {
      //g_print ("message: %s\n", GST_MESSAGE_TYPE_NAME (message));
    }
    break;
  }

  return workerclass->message ?
    workerclass->message (worker, message) : TRUE;
}

static gboolean
gst_worker_prepare_unsafe (GstWorker *worker)
{
  GstWorkerClass *workerclass;

  g_return_val_if_fail (worker, FALSE);

  workerclass = GST_WORKER_CLASS (G_OBJECT_GET_CLASS (worker));
  if (!workerclass->create_pipeline)
    goto error_create_pipeline_not_installed;

  //GST_WORKER_LOCK_PIPELINE (worker);
  if (worker->pipeline)
    goto end;

  worker->pipeline = workerclass->create_pipeline (worker);
  if (!worker->pipeline)
    goto error_create_pipeline;

  //gst_pipeline_set_auto_flush_bus (GST_PIPELINE (worker->pipeline), FALSE);

  worker->bus = gst_pipeline_get_bus (GST_PIPELINE (worker->pipeline));
  if (!worker->bus)
    goto error_get_bus;

  worker->watch = gst_bus_add_watch (worker->bus,
      (GstBusFunc) gst_worker_message, worker);

  if (!worker->watch)
    goto error_add_watch;

  gst_object_unref (worker->bus);
  worker->bus = NULL;

  if (workerclass->prepare && !workerclass->prepare (worker))
    goto error_prepare;

  g_signal_emit (worker, gst_worker_signals[SIGNAL_PREPARE_WORKER], 0);

 end:
  //GST_WORKER_UNLOCK_PIPELINE (worker);
  return TRUE;

  /* Errors Handling */

 error_create_pipeline_not_installed:
  {
    ERROR ("%s: create_pipeline was not installed", worker->name);
    return FALSE;
  }

 error_create_pipeline:
  {
    ERROR ("%s: failed to create new pipeline", worker->name);
    //GST_WORKER_UNLOCK_PIPELINE (worker);
    return FALSE;
  }

 error_prepare:
  {
    g_source_remove (worker->watch);
  error_add_watch:
    gst_object_unref (worker->bus);
  error_get_bus:
    gst_object_unref (worker->pipeline);
    worker->pipeline = NULL;
    worker->bus = NULL;
    worker->watch = 0;
    ERROR ("%s: failed to prepare", worker->name);
    //GST_WORKER_UNLOCK_PIPELINE (worker);
    return FALSE;
  }
}

static gboolean
gst_worker_prepare (GstWorker *worker)
{
  gboolean ok = FALSE;
  if (worker->pipeline == NULL) {
    GST_WORKER_LOCK_PIPELINE (worker);
    ok = gst_worker_prepare_unsafe (worker);
    GST_WORKER_UNLOCK_PIPELINE (worker);
  } else {
    ok = TRUE;
  }
  return ok;
}

static gboolean
gst_worker_reset (GstWorker *worker)
{
  gboolean ok = FALSE;

  g_return_val_if_fail (GST_IS_WORKER (worker), FALSE);

  INFO ("%s", __FUNCTION__);

#if 1
  if (worker->pipeline) {
    GST_WORKER_LOCK_PIPELINE (worker);
    if (worker->pipeline) {
      if (worker->watch) {
	g_source_remove (worker->watch);
      }

      INFO ("%s", __FUNCTION__);

      if (worker->bus) {
	g_assert_cmpint (G_OBJECT (worker->bus)->ref_count, ==, 2);
	gst_object_unref (worker->bus);
      }

      INFO ("%s", __FUNCTION__);

      if (worker->pipeline) {
	gst_element_set_state (worker->pipeline, GST_STATE_NULL);
	g_assert_cmpint (G_OBJECT (worker->pipeline)->ref_count, ==, 1);
	gst_object_unref (worker->pipeline);
      }

      INFO ("%s", __FUNCTION__);

      worker->pipeline = NULL;
      worker->bus = NULL;
      worker->watch = 0;

      ok = gst_worker_prepare_unsafe (worker);
    }
    GST_WORKER_UNLOCK_PIPELINE (worker);
  }
#else
  ok = TRUE;
#endif

  return ok;
}

static void
gst_worker_class_init (GstWorkerClass *klass)
{
  GObjectClass *object_class = G_OBJECT_CLASS (klass);

  object_class->dispose = (GObjectFinalizeFunc) gst_worker_dispose;
  object_class->finalize = (GObjectFinalizeFunc) gst_worker_finalize;
  object_class->set_property = (GObjectSetPropertyFunc) gst_worker_set_property;
  object_class->get_property = (GObjectGetPropertyFunc) gst_worker_get_property;

  gst_worker_signals[SIGNAL_PREPARE_WORKER] =
    g_signal_new ("prepare-worker", G_TYPE_FROM_CLASS (klass),
	G_SIGNAL_RUN_LAST, G_STRUCT_OFFSET (GstWorkerClass, prepare_worker),
	NULL, NULL, g_cclosure_marshal_generic, G_TYPE_NONE, 0);

  gst_worker_signals[SIGNAL_START_WORKER] =
    g_signal_new ("start-worker", G_TYPE_FROM_CLASS (klass),
	G_SIGNAL_RUN_LAST, G_STRUCT_OFFSET (GstWorkerClass, start_worker),
	NULL, NULL, g_cclosure_marshal_generic, G_TYPE_NONE, 0);

  gst_worker_signals[SIGNAL_END_WORKER] =
    g_signal_new ("end-worker", G_TYPE_FROM_CLASS (klass),
	G_SIGNAL_RUN_LAST, G_STRUCT_OFFSET (GstWorkerClass, end_worker),
	NULL, NULL, g_cclosure_marshal_generic, G_TYPE_NONE, 0);

  g_object_class_install_property (object_class, PROP_NAME,
      g_param_spec_string ("name", "Name", "Name of the case",
          "", G_PARAM_READWRITE | G_PARAM_STATIC_STRINGS));

  klass->get_pipeline_string = gst_worker_get_pipeline_string;
  klass->create_pipeline = gst_worker_create_pipeline;
  klass->null = gst_worker_null;
  klass->reset = gst_worker_reset;
}<|MERGE_RESOLUTION|>--- conflicted
+++ resolved
@@ -181,13 +181,8 @@
   }
 
   pipeline = (GstElement *) gst_parse_launch_full (desc->str, context,
-<<<<<<< HEAD
       parse_flags, &error);
-  g_string_free (desc, FALSE);
-=======
-      GST_PARSE_FLAG_NONE, &error);
   g_string_free (desc, TRUE);
->>>>>>> 3830eeb0
 
   if (error == NULL) {
     goto end;
