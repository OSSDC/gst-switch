--- conflicted
+++ resolved
@@ -667,12 +667,6 @@
   if (!worker->watch)
     goto error_add_watch;
 
-<<<<<<< HEAD
-  //gst_object_unref (worker->bus);
-  //worker->bus = NULL;
-
-=======
->>>>>>> 25487808
   if (workerclass->prepare && !workerclass->prepare (worker))
     goto error_prepare;
 
@@ -743,35 +737,11 @@
   if (worker) {
     GST_WORKER_LOCK_PIPELINE (worker);
     if (worker->pipeline) {
-<<<<<<< HEAD
-      if (worker->watch) {
-	g_source_remove (worker->watch);
-      }
-
-      //INFO ("%s", __FUNCTION__);
-
-      if (worker->bus) {
-	g_assert_cmpint (G_OBJECT (worker->bus)->ref_count, ==, 2);
-	gst_bus_set_flushing (worker->bus, TRUE);
-	gst_object_unref (worker->bus);
-      }
-
-      //INFO ("%s", __FUNCTION__);
-
-      if (worker->pipeline) {
-	gst_element_set_state (worker->pipeline, GST_STATE_NULL);
-	g_assert_cmpint (G_OBJECT (worker->pipeline)->ref_count, ==, 1);
-	gst_object_unref (worker->pipeline);
-      }
-
-      //INFO ("%s", __FUNCTION__);
-=======
       gst_element_set_state (worker->pipeline, GST_STATE_NULL);
     }
     if (worker->bus) {
       gst_bus_set_flushing (worker->bus, TRUE);
     }
->>>>>>> 25487808
 
     if (worker->watch) {
       g_source_remove (worker->watch);
