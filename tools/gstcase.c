/* GstSwitch
 * Copyright (C) 2012,2013 Duzy Chan <code@duzy.info>
 *
 * Redistribution and use in source and binary forms, with or without
 * modification, are permitted provided that the following conditions
 * are met:
 * 1. Redistributions of source code must retain the above copyright
 *    notice, this list of conditions and the following disclaimer.
 * 2. Redistributions in binary form must reproduce the above copyright
 *    notice, this list of conditions and the following disclaimer in the
 *    documentation and/or other materials provided with the distribution.
 *
 * THIS SOFTWARE IS PROVIDED BY THE AUTHOR AS IS'' AND ANY EXPRESS OR
 * IMPLIED WARRANTIES, INCLUDING, BUT NOT LIMITED TO, THE IMPLIED
 * WARRANTIES OF MERCHANTABILITY AND FITNESS FOR A PARTICULAR PURPOSE
 * ARE DISCLAIMED.  IN NO EVENT SHALL THE AUTHOR BE LIABLE FOR ANY DIRECT,
 * INDIRECT, INCIDENTAL, SPECIAL, EXEMPLARY, OR CONSEQUENTIAL DAMAGES
 * (INCLUDING, BUT NOT LIMITED TO, PROCUREMENT OF SUBSTITUTE GOODS OR
 * SERVICES; LOSS OF USE, DATA, OR PROFITS; OR BUSINESS INTERRUPTION)
 * HOWEVER CAUSED AND ON ANY THEORY OF LIABILITY, WHETHER IN CONTRACT,
 * STRICT LIABILITY, OR TORT (INCLUDING NEGLIGENCE OR OTHERWISE) ARISING
 * IN ANY WAY OUT OF THE USE OF THIS SOFTWARE, EVEN IF ADVISED OF THE
 * POSSIBILITY OF SUCH DAMAGE.
 */

/*! @file */

#ifdef HAVE_CONFIG_H
#include "config.h"
#endif

#include <stdlib.h>
#include <string.h>
#include "gstswitchserver.h"
#include "gstcase.h"

enum
{
  PROP_0,
  PROP_TYPE,
  PROP_SERVE,
  PROP_STREAM,
  PROP_INPUT,
  PROP_BRANCH,
  PROP_PORT,
  PROP_WIDTH,
  PROP_HEIGHT,
  PROP_A_WIDTH,
  PROP_A_HEIGHT,
  PROP_B_WIDTH,
  PROP_B_HEIGHT,
};

enum
{
  SIGNAL__LAST,
};

//static guint gst_case_signals[SIGNAL__LAST] = { 0 };
extern gboolean verbose;

#define gst_case_parent_class parent_class
G_DEFINE_TYPE (GstCase, gst_case, GST_TYPE_WORKER);

/**
 * @param cas The GstCase instance.
 * @memberof GstCase
 *
 * Initialize the GstCase instance.
 *
 * @see GObject
 */
static void
gst_case_init (GstCase * cas)
{
  cas->type = GST_CASE_UNKNOWN;
  cas->stream = NULL;
  cas->input = NULL;
  cas->branch = NULL;
  cas->serve_type = GST_SERVE_NOTHING;
  cas->sink_port = 0;
  cas->width = 0;
  cas->height = 0;
  cas->a_width = 0;
  cas->a_height = 0;
  cas->b_width = 0;
  cas->b_height = 0;

  //INFO ("init %p", cas);
}

/**
 * @param cas The GstCase instance.
 * @memberof GstCase
 *
 * Disposing from it's parent object.
 *
 * @see GObject
 */
static void
gst_case_dispose (GstCase * cas)
{
  if (cas->stream) {
#if 0
    GError *error = NULL;
    g_input_stream_close (cas->stream, NULL, &error);
    if (error) {
      ERROR ("%s", error->message);
    }
#endif
    g_object_unref (cas->stream);
    cas->stream = NULL;
  }

  if (cas->input) {
    g_object_unref (cas->input);
    cas->input = NULL;
  }

  if (cas->branch) {
    g_object_unref (cas->branch);
    cas->branch = NULL;
  }
  //INFO ("dispose %p", cas);
  G_OBJECT_CLASS (parent_class)->dispose (G_OBJECT (cas));
}

/**
 * @param cas The GstCase instance.
 * @memberof GstCase
 *
 * Destroying the GstCase instance.
 *
 * @see GObject
 */
static void
gst_case_finalize (GstCase * cas)
{
  if (G_OBJECT_CLASS (parent_class)->finalize)
    (*G_OBJECT_CLASS (parent_class)->finalize) (G_OBJECT (cas));
}

/**
 * @param cas The GstCase instance.
 * @param property_id
 * @param value
 * @param pspec
 * @memberof GstCase
 *
 * Getting GstCase property.
 *
 * @see GObject
 */
static void
gst_case_get_property (GstCase * cas, guint property_id,
    GValue * value, GParamSpec * pspec)
{
  switch (property_id) {
    case PROP_TYPE:
      g_value_set_uint (value, cas->type);
      break;
    case PROP_SERVE:
      g_value_set_uint (value, cas->serve_type);
      break;
    case PROP_STREAM:
      g_value_set_object (value, cas->stream);
      break;
    case PROP_INPUT:
      g_value_set_object (value, cas->input);
      break;
    case PROP_BRANCH:
      g_value_set_object (value, cas->branch);
      break;
    case PROP_PORT:
      g_value_set_uint (value, cas->sink_port);
      break;
    case PROP_WIDTH:
      g_value_set_uint (value, cas->width);
      break;
    case PROP_HEIGHT:
      g_value_set_uint (value, cas->height);
      break;
    case PROP_A_WIDTH:
      g_value_set_uint (value, cas->a_width);
      break;
    case PROP_A_HEIGHT:
      g_value_set_uint (value, cas->a_height);
      break;
    case PROP_B_WIDTH:
      g_value_set_uint (value, cas->b_width);
      break;
    case PROP_B_HEIGHT:
      g_value_set_uint (value, cas->b_height);
      break;
    default:
      G_OBJECT_WARN_INVALID_PROPERTY_ID (cas, property_id, pspec);
      break;
  }
}

/**
 * @param cas The GstCase instance.
 * @param property_id
 * @param value
 * @param pspec
 * @memberof GstCase
 *
 * Setting GstCase property.
 *
 * @see GObject
 */
static void
gst_case_set_property (GstCase * cas, guint property_id,
    const GValue * value, GParamSpec * pspec)
{
  switch (property_id) {
    case PROP_TYPE:
      cas->type = (GstCaseType) g_value_get_uint (value);
      break;
    case PROP_SERVE:
      cas->serve_type = (GstSwitchServeStreamType) g_value_get_uint (value);
      break;
    case PROP_STREAM:
    {
      GObject *stream = g_value_dup_object (value);
      if (cas->stream)
        g_object_unref (cas->stream);
      cas->stream = G_INPUT_STREAM (stream);
    }
      break;
    case PROP_INPUT:
    {
      GObject *input = g_value_dup_object (value);
      if (cas->input)
        g_object_unref (cas->input);
      cas->input = GST_CASE (input);
    }
      break;
    case PROP_BRANCH:
    {
      GObject *branch = g_value_dup_object (value);
      if (cas->branch)
        g_object_unref (cas->branch);
      cas->branch = GST_CASE (branch);
    }
      break;
    case PROP_PORT:
      cas->sink_port = g_value_get_uint (value);
      break;
    case PROP_WIDTH:
      cas->width = g_value_get_uint (value);
      break;
    case PROP_HEIGHT:
      cas->height = g_value_get_uint (value);
      break;
    case PROP_A_WIDTH:
      cas->a_width = g_value_get_uint (value);
      break;
    case PROP_A_HEIGHT:
      cas->a_height = g_value_get_uint (value);
      break;
    case PROP_B_WIDTH:
      cas->b_width = g_value_get_uint (value);
      break;
    case PROP_B_HEIGHT:
      cas->b_height = g_value_get_uint (value);
      break;
    default:
      G_OBJECT_WARN_INVALID_PROPERTY_ID (G_OBJECT (cas), property_id, pspec);
      break;
  }
}

/**
 * @param cas The GstCase instance.
 * @memberof GstCase
 * @return A GString instance representing the pipeline string.
 *
 * Retreiving the GstCase pipeline string, it's invoked by GstWorker.
 */
static GString *
gst_case_get_pipeline_string (GstCase * cas)
{
  gboolean is_audiostream = cas->serve_type == GST_SERVE_AUDIO_STREAM;
  GString *desc = g_string_new ("");
  GString *caps = g_string_new ("");

  if (!is_audiostream)
    g_string_append_printf (caps, "video/x-raw,width=%d,height=%d", cas->width,
        cas->height);

  switch (cas->type) {
    case GST_CASE_INPUT_AUDIO:
      g_string_append_printf (desc,
          "giostreamsrc name=source ! interaudiosink name=sink channel=input_%d",
          cas->sink_port);
      break;

    case GST_CASE_INPUT_VIDEO:
      g_string_append_printf (desc,
          "giostreamsrc name=source ! gdpdepay ! intervideosink name=sink channel=input_%d",
          cas->sink_port);
      break;

    case GST_CASE_PREVIEW:
<<<<<<< HEAD
      if (is_audiostream) {
        g_string_append_printf (desc,
            "interaudiosrc name=source channel=input_%d ! interaudiosink name=sink channel=branch_%d",
            cas->sink_port, cas->sink_port);
      } else {
        g_string_append_printf (desc,
            "intervideosrc name=source channel=input_%d ! %s ! intervideosink name=sink channel=branch_%d",
            cas->sink_port, caps->str, cas->sink_port);
=======
      if (srctype == NULL)
        srctype = "input";
    case GST_CASE_BRANCH_VIDEO_A:
    case GST_CASE_BRANCH_VIDEO_B:
    case GST_CASE_BRANCH_AUDIO:
    case GST_CASE_BRANCH_PREVIEW:
      if (srctype == NULL)
        srctype = "branch";
      if (cas->serve_type == GST_SERVE_AUDIO_STREAM) {
        g_string_append_printf (desc, "interaudiosrc channel=%s_%d ",
            srctype, cas->sink_port);
        // Work around dumb fixed-bogus-caps interaudiosrc in older GStreamer
        // that can only do 48khz stereo, but outputs wrong caps (no layout
        // property)
        g_string_append_printf (desc,
            "! audioparse raw-format=s16le rate=48000 name=source ");
      } else {
        g_string_append_printf (desc,
            "intervideosrc name=source channel=%s_%d ", srctype,
            cas->sink_port);
>>>>>>> 901b3cb0
      }
      break;

    case GST_CASE_COMPOSITE_AUDIO:
      g_string_append_printf (desc,
          "interaudiosrc name=source channel=input_%d ! tee name=s "
          "s. ! queue2 ! interaudiosink name=sink1 channel=branch_%d "
          "s. ! queue2 ! interaudiosink name=sink2 channel=composite_audio",
          cas->sink_port, cas->sink_port);
      break;

    case GST_CASE_COMPOSITE_VIDEO_A:
    case GST_CASE_COMPOSITE_VIDEO_B:
    {
      gchar *channel = cas->type == GST_CASE_COMPOSITE_VIDEO_A ? "a" : "b";
      g_string_append_printf (desc,
          "intervideosrc name=source channel=input_%d ! %s ! tee name=s "
          "s. ! queue2 ! intervideosink name=sink1 channel=branch_%d "
          "s. ! queue2 ! intervideosink name=sink2 channel=composite_%s",
          cas->sink_port, caps->str, cas->sink_port, channel);
      break;
<<<<<<< HEAD
    }

    case GST_CASE_BRANCH_AUDIO:
      g_string_append_printf (desc,
          "interaudiosrc name=source channel=branch_%d ! audioparse raw-format=s16le rate=48000 ! gdppay ! tcpserversink name=sink port=%d",
          cas->sink_port, cas->sink_port);
=======
    case GST_CASE_PREVIEW:
      if (srctype == NULL)
        srctype = "branch";
    case GST_CASE_INPUT_AUDIO:
    case GST_CASE_INPUT_VIDEO:
      if (srctype == NULL)
        srctype = "input";
      if (cas->serve_type == GST_SERVE_AUDIO_STREAM) {
        g_string_append_printf (desc, "interaudiosink");
      } else {
        g_string_append_printf (desc, "intervideosink");
      }
      g_string_append_printf (desc, " name=sink channel=%s_%d ",
          srctype, cas->sink_port);

      if (cas->serve_type == GST_SERVE_AUDIO_STREAM) {
        g_string_append_printf (desc, "source. ");
        /*
           if (cas->type == GST_CASE_PREVIEW)
           ASSESS ("assess-audio-preview-%d", cas->sink_port);
           else 
           ASSESS ("assess-audio-input-%d", cas->sink_port);
         */
        g_string_append_printf (desc, "! gdpdepay ");
        g_string_append_printf (desc, "! sink. ");
      } else if (cas->type == GST_CASE_PREVIEW) {
        g_string_append_printf (desc, "source. " "! video/x-raw,width=%d,height=%d ", cas->width, cas->height); //cas->a_width, cas->a_height);
        /*
           ASSESS ("assess-video-preview-%d", cas->sink_port);
         */
        g_string_append_printf (desc, "! sink. ");
      } else {
        g_string_append_printf (desc, "source. ");
        ASSESS ("assess-video-input-%d", cas->sink_port);
        g_string_append_printf (desc, "! gdpdepay ! sink. ");
      }
>>>>>>> 901b3cb0
      break;

    case GST_CASE_BRANCH_VIDEO_A:
    case GST_CASE_BRANCH_VIDEO_B:
      g_string_append_printf (desc,
          "intervideosrc name=source channel=branch_%d ! %s ! gdppay ! tcpserversink name=sink port=%d\n",
          cas->sink_port, caps->str, cas->sink_port);
      break;

    case GST_CASE_BRANCH_PREVIEW:
<<<<<<< HEAD
      g_string_append_printf (desc,
          "intervideosrc name=source channel=branch_%d ! %s ! gdppay ! tcpserversink name=sink port=%d\n",
          cas->sink_port, caps->str, cas->sink_port);
=======
      g_string_append_printf (desc, "tcpserversink name=sink port=%d ",
          cas->sink_port);
      g_string_append_printf (desc, "source. ");
      if (cas->serve_type == GST_SERVE_AUDIO_STREAM) {
        /*
           ASSESS ("assess-branch-source-%d", cas->sink_port);
         */
        /*
           ASSESS ("assess-branch-audio-encoded-%d", cas->sink_port);
         */
      } else {
        g_string_append_printf (desc, "! video/x-raw,width=%d,height=%d ", cas->width, cas->height);    //cas->a_width, cas->a_height);
        /*
           ASSESS ("assess-branch-source-%d", cas->sink_port);
         */
      }
      g_string_append_printf (desc, "! gdppay ");
      /*
         ASSESS ("assess-branch-payed-%d", cas->sink_port);
       */
      g_string_append_printf (desc, "! sink. ");
>>>>>>> 901b3cb0
      break;
    default:
      ERROR ("unknown case (%d)", cas->type);
      break;
  }

  g_string_free (caps, TRUE);
  return desc;
}

/**
 * @param element
 * @param socket
 * @param cas The GstCase instance.
 * @memberof GstCase
 *
 * Invoked when a client socket is added.
 */
static void
gst_case_client_socket_added (GstElement * element,
    GSocket * socket, GstCase * cas)
{
  g_return_if_fail (G_IS_SOCKET (socket));

  //INFO ("client-socket-added: %d", g_socket_get_fd (socket));
}

/**
 * @param element
 * @param socket
 * @param cas The GstCase instance.
 * @memberof GstCase
 *
 * Invoked when a client socket is removed.
 */
static void
gst_case_client_socket_removed (GstElement * element,
    GSocket * socket, GstCase * cas)
{
  g_return_if_fail (G_IS_SOCKET (socket));

  //INFO ("client-socket-removed: %d", g_socket_get_fd (socket));

  g_socket_close (socket, NULL);
}

/**
 * @param cas The GstCase instance.
 * @memberof GstCase
 *
 * Invoked by GstWorker when preparing the pipeline.
 */
static gboolean
gst_case_prepare (GstCase * cas)
{
  GstWorker *worker = GST_WORKER (cas);
  GstElement *source = NULL;
  switch (cas->type) {
    case GST_CASE_INPUT_AUDIO:
    case GST_CASE_INPUT_VIDEO:
      if (!cas->stream) {
        ERROR ("no stream for new case");
        return FALSE;
      }
      source = gst_worker_get_element_unlocked (worker, "source");
      if (!source) {
        ERROR ("no source");
        return FALSE;
      }
      g_object_set (source, "stream", cas->stream, NULL);
      gst_object_unref (source);
      break;

    case GST_CASE_BRANCH_VIDEO_A:
    case GST_CASE_BRANCH_VIDEO_B:
    case GST_CASE_BRANCH_AUDIO:
    case GST_CASE_BRANCH_PREVIEW:
    {
      GstElement *sink = gst_worker_get_element_unlocked (worker, "sink");

      g_return_val_if_fail (GST_IS_ELEMENT (sink), FALSE);

      g_signal_connect (sink, "client-added",
          G_CALLBACK (gst_case_client_socket_added), cas);

      g_signal_connect (sink, "client-socket-removed",
          G_CALLBACK (gst_case_client_socket_removed), cas);
    }
      break;

    default:
      break;
  }

  return TRUE;
}

/**
 * @brief Initialize GstCaseClass.
 * @param klass The GstCaseClass instance.
 * @memberof GstCaseClass
 */
static void
gst_case_class_init (GstCaseClass * klass)
{
  GObjectClass *object_class = G_OBJECT_CLASS (klass);
  GstWorkerClass *worker_class = GST_WORKER_CLASS (klass);

  object_class->dispose = (GObjectFinalizeFunc) gst_case_dispose;
  object_class->finalize = (GObjectFinalizeFunc) gst_case_finalize;
  object_class->set_property = (GObjectSetPropertyFunc) gst_case_set_property;
  object_class->get_property = (GObjectGetPropertyFunc) gst_case_get_property;

  g_object_class_install_property (object_class, PROP_TYPE,
      g_param_spec_uint ("type", "Type",
          "Case type",
          GST_CASE_UNKNOWN,
          GST_CASE__LAST_TYPE,
          GST_CASE_UNKNOWN, G_PARAM_READWRITE | G_PARAM_STATIC_STRINGS));

  g_object_class_install_property (object_class, PROP_SERVE,
      g_param_spec_uint ("serve", "Serve",
          "Serve type",
          GST_SERVE_NOTHING,
          GST_SERVE_AUDIO_STREAM,
          GST_SERVE_NOTHING, G_PARAM_READWRITE | G_PARAM_STATIC_STRINGS));

  g_object_class_install_property (object_class, PROP_STREAM,
      g_param_spec_object ("stream", "Stream",
          "Stream to read from",
          G_TYPE_INPUT_STREAM, G_PARAM_READWRITE | G_PARAM_STATIC_STRINGS));

  g_object_class_install_property (object_class, PROP_INPUT,
      g_param_spec_object ("input", "Input",
          "The input of the case",
          GST_TYPE_CASE, G_PARAM_READWRITE | G_PARAM_STATIC_STRINGS));

  g_object_class_install_property (object_class, PROP_BRANCH,
      g_param_spec_object ("branch", "Branch",
          "The branch of the case",
          GST_TYPE_CASE, G_PARAM_READWRITE | G_PARAM_STATIC_STRINGS));

  g_object_class_install_property (object_class, PROP_PORT,
      g_param_spec_uint ("port", "Port",
          "Sink port",
          GST_SWITCH_MIN_SINK_PORT,
          GST_SWITCH_MAX_SINK_PORT,
          GST_SWITCH_MIN_SINK_PORT,
          G_PARAM_READWRITE | G_PARAM_STATIC_STRINGS));

  g_object_class_install_property (object_class, PROP_WIDTH,
      g_param_spec_uint ("width", "Width",
          "Output width", 1,
          G_MAXINT,
          GST_SWITCH_COMPOSITE_DEFAULT_WIDTH,
          G_PARAM_READWRITE | G_PARAM_STATIC_STRINGS));

  g_object_class_install_property (object_class, PROP_HEIGHT,
      g_param_spec_uint ("height", "Height",
          "Output height", 1,
          G_MAXINT,
          GST_SWITCH_COMPOSITE_DEFAULT_HEIGHT,
          G_PARAM_READWRITE | G_PARAM_STATIC_STRINGS));

  g_object_class_install_property (object_class, PROP_A_WIDTH,
      g_param_spec_uint ("awidth", "A Width",
          "Channel A width", 1,
          G_MAXINT,
          GST_SWITCH_COMPOSITE_DEFAULT_WIDTH,
          G_PARAM_READWRITE | G_PARAM_STATIC_STRINGS));

  g_object_class_install_property (object_class, PROP_A_HEIGHT,
      g_param_spec_uint ("aheight", "A Height",
          "Channel A height", 1,
          G_MAXINT,
          GST_SWITCH_COMPOSITE_DEFAULT_HEIGHT,
          G_PARAM_READWRITE | G_PARAM_STATIC_STRINGS));

  g_object_class_install_property (object_class, PROP_B_WIDTH,
      g_param_spec_uint ("bwidth", "B Width",
          "Channel B width", 1,
          G_MAXINT,
          GST_SWITCH_COMPOSITE_DEFAULT_WIDTH,
          G_PARAM_READWRITE | G_PARAM_STATIC_STRINGS));

  g_object_class_install_property (object_class, PROP_B_HEIGHT,
      g_param_spec_uint ("bheight", "B Height",
          "Channel B height", 1,
          G_MAXINT,
          GST_SWITCH_COMPOSITE_DEFAULT_HEIGHT,
          G_PARAM_READWRITE | G_PARAM_STATIC_STRINGS));

  worker_class->prepare = (GstWorkerPrepareFunc) gst_case_prepare;
  worker_class->get_pipeline_string = (GstWorkerGetPipelineStringFunc)
      gst_case_get_pipeline_string;
}<|MERGE_RESOLUTION|>--- conflicted
+++ resolved
@@ -292,7 +292,7 @@
   switch (cas->type) {
     case GST_CASE_INPUT_AUDIO:
       g_string_append_printf (desc,
-          "giostreamsrc name=source ! interaudiosink name=sink channel=input_%d",
+          "giostreamsrc name=source ! gdpdepay ! interaudiosink name=sink channel=input_%d",
           cas->sink_port);
       break;
 
@@ -303,43 +303,20 @@
       break;
 
     case GST_CASE_PREVIEW:
-<<<<<<< HEAD
       if (is_audiostream) {
         g_string_append_printf (desc,
-            "interaudiosrc name=source channel=input_%d ! interaudiosink name=sink channel=branch_%d",
+            "interaudiosrc name=source channel=input_%d ! audioparse raw-format=s16le rate=48000 ! interaudiosink name=sink channel=branch_%d",
             cas->sink_port, cas->sink_port);
       } else {
         g_string_append_printf (desc,
             "intervideosrc name=source channel=input_%d ! %s ! intervideosink name=sink channel=branch_%d",
             cas->sink_port, caps->str, cas->sink_port);
-=======
-      if (srctype == NULL)
-        srctype = "input";
-    case GST_CASE_BRANCH_VIDEO_A:
-    case GST_CASE_BRANCH_VIDEO_B:
-    case GST_CASE_BRANCH_AUDIO:
-    case GST_CASE_BRANCH_PREVIEW:
-      if (srctype == NULL)
-        srctype = "branch";
-      if (cas->serve_type == GST_SERVE_AUDIO_STREAM) {
-        g_string_append_printf (desc, "interaudiosrc channel=%s_%d ",
-            srctype, cas->sink_port);
-        // Work around dumb fixed-bogus-caps interaudiosrc in older GStreamer
-        // that can only do 48khz stereo, but outputs wrong caps (no layout
-        // property)
-        g_string_append_printf (desc,
-            "! audioparse raw-format=s16le rate=48000 name=source ");
-      } else {
-        g_string_append_printf (desc,
-            "intervideosrc name=source channel=%s_%d ", srctype,
-            cas->sink_port);
->>>>>>> 901b3cb0
       }
       break;
 
     case GST_CASE_COMPOSITE_AUDIO:
       g_string_append_printf (desc,
-          "interaudiosrc name=source channel=input_%d ! tee name=s "
+          "interaudiosrc name=source channel=input_%d ! audioparse raw-format=s16le rate=48000 ! tee name=s "
           "s. ! queue2 ! interaudiosink name=sink1 channel=branch_%d "
           "s. ! queue2 ! interaudiosink name=sink2 channel=composite_audio",
           cas->sink_port, cas->sink_port);
@@ -355,51 +332,12 @@
           "s. ! queue2 ! intervideosink name=sink2 channel=composite_%s",
           cas->sink_port, caps->str, cas->sink_port, channel);
       break;
-<<<<<<< HEAD
     }
 
     case GST_CASE_BRANCH_AUDIO:
       g_string_append_printf (desc,
           "interaudiosrc name=source channel=branch_%d ! audioparse raw-format=s16le rate=48000 ! gdppay ! tcpserversink name=sink port=%d",
           cas->sink_port, cas->sink_port);
-=======
-    case GST_CASE_PREVIEW:
-      if (srctype == NULL)
-        srctype = "branch";
-    case GST_CASE_INPUT_AUDIO:
-    case GST_CASE_INPUT_VIDEO:
-      if (srctype == NULL)
-        srctype = "input";
-      if (cas->serve_type == GST_SERVE_AUDIO_STREAM) {
-        g_string_append_printf (desc, "interaudiosink");
-      } else {
-        g_string_append_printf (desc, "intervideosink");
-      }
-      g_string_append_printf (desc, " name=sink channel=%s_%d ",
-          srctype, cas->sink_port);
-
-      if (cas->serve_type == GST_SERVE_AUDIO_STREAM) {
-        g_string_append_printf (desc, "source. ");
-        /*
-           if (cas->type == GST_CASE_PREVIEW)
-           ASSESS ("assess-audio-preview-%d", cas->sink_port);
-           else 
-           ASSESS ("assess-audio-input-%d", cas->sink_port);
-         */
-        g_string_append_printf (desc, "! gdpdepay ");
-        g_string_append_printf (desc, "! sink. ");
-      } else if (cas->type == GST_CASE_PREVIEW) {
-        g_string_append_printf (desc, "source. " "! video/x-raw,width=%d,height=%d ", cas->width, cas->height); //cas->a_width, cas->a_height);
-        /*
-           ASSESS ("assess-video-preview-%d", cas->sink_port);
-         */
-        g_string_append_printf (desc, "! sink. ");
-      } else {
-        g_string_append_printf (desc, "source. ");
-        ASSESS ("assess-video-input-%d", cas->sink_port);
-        g_string_append_printf (desc, "! gdpdepay ! sink. ");
-      }
->>>>>>> 901b3cb0
       break;
 
     case GST_CASE_BRANCH_VIDEO_A:
@@ -410,33 +348,9 @@
       break;
 
     case GST_CASE_BRANCH_PREVIEW:
-<<<<<<< HEAD
       g_string_append_printf (desc,
           "intervideosrc name=source channel=branch_%d ! %s ! gdppay ! tcpserversink name=sink port=%d\n",
           cas->sink_port, caps->str, cas->sink_port);
-=======
-      g_string_append_printf (desc, "tcpserversink name=sink port=%d ",
-          cas->sink_port);
-      g_string_append_printf (desc, "source. ");
-      if (cas->serve_type == GST_SERVE_AUDIO_STREAM) {
-        /*
-           ASSESS ("assess-branch-source-%d", cas->sink_port);
-         */
-        /*
-           ASSESS ("assess-branch-audio-encoded-%d", cas->sink_port);
-         */
-      } else {
-        g_string_append_printf (desc, "! video/x-raw,width=%d,height=%d ", cas->width, cas->height);    //cas->a_width, cas->a_height);
-        /*
-           ASSESS ("assess-branch-source-%d", cas->sink_port);
-         */
-      }
-      g_string_append_printf (desc, "! gdppay ");
-      /*
-         ASSESS ("assess-branch-payed-%d", cas->sink_port);
-       */
-      g_string_append_printf (desc, "! sink. ");
->>>>>>> 901b3cb0
       break;
     default:
       ERROR ("unknown case (%d)", cas->type);
