--- conflicted
+++ resolved
@@ -13,12 +13,7 @@
  - echo 'yes' | sudo add-apt-repository ppa:gstreamer-developers/ppa
  - sudo apt-get update
  - sudo apt-get install .*gstreamer.*1\.0.* libgtk-3-dev
-<<<<<<< HEAD
- - ./autogen.sh
- - py.test --cov-report html --cov gstswitch -v -s
- after_success:
-  - coveralls
-=======
+ - sudo apt-get install python-gi python3-gi gstreamer1.0-tools gir1.2-gstreamer-1.0 gir1.2-gst-plugins-base-1.0
  -  export PKG_CONFIG_PATH=$HOME"/gst/stage/lib/pkgconfig"
 
 script: 
@@ -29,7 +24,6 @@
 
 after_success:
  - coveralls
->>>>>>> 504511d2
 
 notifications:
   email:
